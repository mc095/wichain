name: Build WiChain for All Platforms

on:
  push:
    branches:
      - '**'
    tags:
      - 'v*'
  workflow_dispatch:

permissions:
  contents: write

jobs:
  build:
    strategy:
      fail-fast: false
      matrix:
        platform:
          - os: windows-latest
            rust_target: x86_64-pc-windows-msvc
            artifact_name: wichain-windows
          - os: ubuntu-22.04
            rust_target: x86_64-unknown-linux-gnu
            artifact_name: wichain-linux
          - os: macos-latest
            rust_target: x86_64-apple-darwin
            artifact_name: wichain-macos

    runs-on: ${{ matrix.platform.os }}

    steps:
      - name: Checkout code
        uses: actions/checkout@v4

      - name: Setup Node.js
        uses: actions/setup-node@v4
        with:
          node-version: 20

      - name: Setup Rust (stable, add target)
        uses: dtolnay/rust-toolchain@stable
        with:
          targets: ${{ matrix.platform.rust_target }}

      - name: Rust cache
        uses: Swatinem/rust-cache@v2
        with:
          workspaces: wichain-backend/src-tauri

      - name: Install Linux dependencies
        if: matrix.platform.os == 'ubuntu-22.04'
        run: |
          sudo apt-get update
          sudo apt-get install -y \
            libwebkit2gtk-4.1-dev libjavascriptcoregtk-4.1-dev \
            libssl-dev libgtk-3-dev libayatana-appindicator3-dev \
            librsvg2-dev libsoup-3.0-dev build-essential curl wget file

      - name: Clean npm artifacts (Unix)
        if: runner.os != 'Windows'
        working-directory: wichain-backend
        run: |
          rm -rf package-lock.json node_modules .package-lock.json 2>/dev/null || true
          rm -rf frontend/package-lock.json frontend/node_modules frontend/.package-lock.json 2>/dev/null || true
          npm cache clean --force || true

      - name: Clean npm artifacts (Windows)
        if: runner.os == 'Windows'
        working-directory: wichain-backend
        shell: pwsh
        run: |
          Remove-Item -Path "package-lock.json","node_modules",".package-lock.json" -Recurse -Force -ErrorAction SilentlyContinue
          Remove-Item -Path "frontend/package-lock.json","frontend/node_modules","frontend/.package-lock.json" -Recurse -Force -ErrorAction SilentlyContinue
          npm cache clean --force

      - name: Install EXACT Tauri versions (2.8.0)
        working-directory: wichain-backend/frontend
        run: |
          npm install @tauri-apps/api@2.8.0 @tauri-apps/cli@2.8.0 --save-exact --force
          npm install

      - name: Verify Tauri versions (non-fatal)
        working-directory: wichain-backend/frontend
        run: |
          echo "=== npm tauri versions ==="
          npm list @tauri-apps/api @tauri-apps/cli || true
          echo "=== check Cargo.toml for tauri = ==="
          grep "tauri =" ../src-tauri/Cargo.toml || true

      - name: Build frontend
        working-directory: wichain-backend/frontend
        run: npm run build

      - name: Update Cargo dependencies
        working-directory: wichain-backend/src-tauri
        run: cargo update

      - name: Install Tauri CLI
        uses: baptiste0928/cargo-install@v3
        with:
          crate: tauri-cli
          version: '2.8.0'

      - name: Build Tauri app
        working-directory: wichain-backend/src-tauri
        run: cargo tauri build

<<<<<<< HEAD
      # Collect bundles into canonical artifacts folder (Unix)
=======
      # --- Collect bundles into canonical artifacts folder ---
      # We will try the exact Windows path you gave first (F:\Major_Project\wichain\artifacts),
      # otherwise we fall back to $GITHUB_WORKSPACE/artifacts.
>>>>>>> 9268b6f6
      - name: Collect build bundles (Unix)
        if: runner.os != 'Windows'
        id: collect_unix
        shell: bash
        run: |
          set -euo pipefail
          WORKSPACE="${GITHUB_WORKSPACE:-/github/workspace}"
<<<<<<< HEAD
          DST="$WORKSPACE/artifacts/${{ matrix.platform.artifact_name }}-${{ github.ref_name }}"
          mkdir -p "$DST"

=======
          # canonical repo artifacts folder
          DST="$WORKSPACE/artifacts/${{ matrix.platform.artifact_name }}-${{ github.ref_name }}"
          mkdir -p "$DST"

          # preferred path inside repo (common layout)
>>>>>>> 9268b6f6
          PREFERRED="$WORKSPACE/wichain-backend/src-tauri/target/release/bundle"
          if [ -d "$PREFERRED" ]; then
            BUNDLE="$PREFERRED"
          else
<<<<<<< HEAD
            BUNDLE=$(find "$WORKSPACE" -type d -path "*/target/release/bundle" -print -quit || true)
          fi

          if [ -z "${BUNDLE:-}" ]; then
            echo "No bundle directory found on Unix runner."
            echo "No bundle created on this runner at $(date)" > "$DST/_NO_BUNDLE_README.txt"
            echo "bundle_path=" >> "$GITHUB_OUTPUT"
=======
            # fallback: search for any target/release/bundle under workspace
            BUNDLE=$(find "$WORKSPACE" -type d -path "*/target/release/bundle" -print -quit || true)
          fi

          if [ -z "$BUNDLE" ]; then
            echo "No bundle directory found on Unix runner."
            echo "Created placeholder README in $DST"
            echo "No bundle created on this runner at $(date)" > "$DST/_NO_BUNDLE_README.txt"
            echo "bundle_path=" >> $GITHUB_OUTPUT
>>>>>>> 9268b6f6
            exit 0
          fi

          echo "Found bundle at: $BUNDLE"
<<<<<<< HEAD
          rsync -a "$BUNDLE"/ "$DST"/ || cp -a "$BUNDLE"/. "$DST"/
          echo "Copied files to $DST:"
          find "$DST" -maxdepth 4 -type f -print || true
          echo "bundle_path=$BUNDLE" >> "$GITHUB_OUTPUT"

      # Collect bundles into canonical artifacts folder (Windows)
=======
          echo "Copying bundle contents to $DST"
          rsync -a "$BUNDLE"/ "$DST"/ || cp -a "$BUNDLE"/. "$DST"/
          echo "Copied files:"
          find "$DST" -maxdepth 4 -type f -print || true
          echo "bundle_path=$BUNDLE" >> $GITHUB_OUTPUT

>>>>>>> 9268b6f6
      - name: Collect build bundles (Windows)
        if: runner.os == 'Windows'
        id: collect_win
        shell: pwsh
        run: |
          $workspace = $env:GITHUB_WORKSPACE
<<<<<<< HEAD
          $userPath = 'F:\Major_Project\wichain\artifacts'
          $dst = Join-Path $workspace "artifacts\${{ matrix.platform.artifact_name }}-${{ github.ref_name }}"
          New-Item -ItemType Directory -Force -Path $dst | Out-Null

          # find bundle location
          $bundleCandidate = Join-Path $workspace "wichain-backend\src-tauri\target\release\bundle"
          if (Test-Path $bundleCandidate) { $bundle = $bundleCandidate }
          else {
            $found = Get-ChildItem -Path $workspace -Directory -Recurse -ErrorAction SilentlyContinue |
              Where-Object { $_.FullName -like "*\target\release\bundle" } |
              Select-Object -First 1
            if ($found) { $bundle = $found.FullName } else { $bundle = $null }
          }

          if ($bundle) {
            if (Test-Path $userPath) {
              Write-Host "Copying bundle to user-provided path: $userPath"
              New-Item -ItemType Directory -Force -Path $userPath | Out-Null
              robocopy $bundle $userPath /E /NFL /NDL /NJH /NJS | Out-Null
            }
            Write-Host "Copying bundle to workspace dst: $dst"
            robocopy $bundle $dst /E /NFL /NDL /NJH /NJS | Out-Null
            Write-Host "Copied bundle files."
          } else {
            Write-Host "No bundle found; creating placeholder at $dst"
            New-Item -ItemType Directory -Force -Path (Join-Path $dst "_NO_BUNDLE") | Out-Null
            "No bundle created on this runner at $(Get-Date)" | Out-File -FilePath (Join-Path $dst "_NO_BUNDLE\README.txt") -Encoding UTF8
          }

          if ($bundle) { echo "bundle_path=$bundle" >> $env:GITHUB_OUTPUT } else { echo "bundle_path=" >> $env:GITHUB_OUTPUT }

      - name: "Debug - list canonical artifacts folder"
        shell: bash
        run: |
          WORKSPACE="${GITHUB_WORKSPACE:-/github/workspace}"
          echo "Top-level artifacts directory:"
          ls -la "$WORKSPACE/artifacts" || true
          echo "Platform artifacts directory (if present):"
=======
          # user-provided absolute path (Windows)
          $userPath = 'F:\Major_Project\wichain\artifacts'
          # canonical fallback inside workspace
          $dst = Join-Path $workspace "artifacts\${{ matrix.platform.artifact_name }}-${{ github.ref_name }}"
          New-Item -ItemType Directory -Force -Path $dst | Out-Null

          if (Test-Path $userPath) {
            Write-Host "Using user-provided artifacts path: $userPath"
            $bundleCandidate = Join-Path $workspace "wichain-backend\src-tauri\target\release\bundle"
            if (Test-Path $bundleCandidate) {
              $bundle = $bundleCandidate
            } else {
              # search for any target\release\bundle in workspace
              $found = Get-ChildItem -Path $workspace -Directory -Recurse -ErrorAction SilentlyContinue |
                Where-Object { $_.FullName -like "*\target\release\bundle" } |
                Select-Object -First 1
              if ($found) { $bundle = $found.FullName } else { $bundle = $null }
            }

            if ($bundle) {
              Write-Host "Found bundle at $bundle. Copying to $userPath"
              New-Item -ItemType Directory -Force -Path $userPath | Out-Null
              robocopy $bundle $userPath /E /NFL /NDL /NJH /NJS | Out-Null
              # Also copy to workspace dst for uploader consistency
              robocopy $bundle $dst /E /NFL /NDL /NJH /NJS | Out-Null
              Write-Host "Copied files to both $userPath and $dst"
            } else {
              Write-Host "No bundle found. Creating placeholder README at $dst"
              New-Item -ItemType Directory -Force -Path (Join-Path $dst "_NO_BUNDLE") | Out-Null
              "No bundle created on this runner at $(Get-Date)" | Out-File -FilePath (Join-Path $dst "_NO_BUNDLE\README.txt") -Encoding UTF8
            }
          } else {
            Write-Host "User-provided path $userPath does not exist on runner. Falling back to workspace artifacts."
            $bundleCandidate = Join-Path $workspace "wichain-backend\src-tauri\target\release\bundle"
            if (Test-Path $bundleCandidate) { $bundle = $bundleCandidate } else {
              $found = Get-ChildItem -Path $workspace -Directory -Recurse -ErrorAction SilentlyContinue |
                Where-Object { $_.FullName -like "*\target\release\bundle" } |
                Select-Object -First 1
              if ($found) { $bundle = $found.FullName } else { $bundle = $null }
            }

            if ($bundle) {
              Write-Host "Found bundle at $bundle. Copying to $dst"
              robocopy $bundle $dst /E /NFL /NDL /NJH /NJS | Out-Null
              Write-Host "Copied files to $dst"
            } else {
              Write-Host "No bundle found. Creating placeholder README at $dst"
              New-Item -ItemType Directory -Force -Path (Join-Path $dst "_NO_BUNDLE") | Out-Null
              "No bundle created on this runner at $(Get-Date)" | Out-File -FilePath (Join-Path $dst "_NO_BUNDLE\README.txt") -Encoding UTF8
            }
          }

          # expose dst path for debugging
          Write-Host "artifact_dst=$dst" 
          echo "bundle_path=$bundle" >> $env:GITHUB_OUTPUT

      - name: Debug: list canonical artifacts folder
        shell: bash
        run: |
          WORKSPACE="${GITHUB_WORKSPACE:-/github/workspace}"
          echo "Listing top-level artifacts dir:"
          ls -la "$WORKSPACE/artifacts" || true
          echo "Listing our platform artifacts dir (if present):"
>>>>>>> 9268b6f6
          ls -la "$WORKSPACE/artifacts/${{ matrix.platform.artifact_name }}-${{ github.ref_name }}" || true

      - name: Upload canonical artifacts folder
        uses: actions/upload-artifact@v4
        with:
          name: ${{ matrix.platform.artifact_name }}-${{ github.ref_name }}
          path: artifacts/${{ matrix.platform.artifact_name }}-${{ github.ref_name }}/**

  release:
    needs: build
    runs-on: ubuntu-latest

    permissions:
      contents: write

    steps:
      - name: Checkout code
        uses: actions/checkout@v4

      - name: Download all artifacts
        uses: actions/download-artifact@v4
        with:
          path: artifacts
          merge-multiple: true

      - name: Display downloaded files (debug)
<<<<<<< HEAD
        run: |
          echo "=== Artifacts root ==="
          if [ -d artifacts ]; then
            ls -R artifacts || true
          else
            echo "artifacts/ not found"
          fi

      - name: Verify artifacts exist (fail if none)
        shell: bash
        run: |
=======
        run: |
          echo "=== Artifacts root ==="
          if [ -d artifacts ]; then
            ls -R artifacts || true
          else
            echo "artifacts/ not found"
          fi

      - name: Verify artifacts exist (fail if none)
        shell: bash
        run: |
>>>>>>> 9268b6f6
          if [ ! -d artifacts ] || [ "$(find artifacts -type f | wc -l)" -eq 0 ]; then
            echo "::error::No artifacts were downloaded. Aborting release to avoid empty release."
            exit 1
          fi
          echo "Artifacts present:"
          find artifacts -type f -print

      - name: Create GitHub Release and attach artifacts
        uses: softprops/action-gh-release@v2
        with:
          name: WiChain-${{ github.ref_name }}
          tag_name: ${{ github.ref_name }}
          files: |
            artifacts/*/**/*.msi
            artifacts/*/**/*.deb
            artifacts/*/**/*.AppImage
            artifacts/*/**/*.dmg
            artifacts/*/**/*.zip
            artifacts/*/**/*.tar.gz
          body: |
            # 🚀 WiChain Build — `${{ github.ref_name }}`
            This release was automatically created from a push to `${{ github.ref_name }}`.

            ## Downloads
            Attachments include platform bundles and fallback archives.

            ---
            Built with Tauri 2.8.0
<<<<<<< HEAD
=======
          draft: false
          prerelease: false
          generate_release_notes: true
>>>>>>> 9268b6f6
        env:
          GITHUB_TOKEN: ${{ secrets.GITHUB_TOKEN }}<|MERGE_RESOLUTION|>--- conflicted
+++ resolved
@@ -106,13 +106,6 @@
         working-directory: wichain-backend/src-tauri
         run: cargo tauri build
 
-<<<<<<< HEAD
-      # Collect bundles into canonical artifacts folder (Unix)
-=======
-      # --- Collect bundles into canonical artifacts folder ---
-      # We will try the exact Windows path you gave first (F:\Major_Project\wichain\artifacts),
-      # otherwise we fall back to $GITHUB_WORKSPACE/artifacts.
->>>>>>> 9268b6f6
       - name: Collect build bundles (Unix)
         if: runner.os != 'Windows'
         id: collect_unix
@@ -120,22 +113,13 @@
         run: |
           set -euo pipefail
           WORKSPACE="${GITHUB_WORKSPACE:-/github/workspace}"
-<<<<<<< HEAD
           DST="$WORKSPACE/artifacts/${{ matrix.platform.artifact_name }}-${{ github.ref_name }}"
           mkdir -p "$DST"
 
-=======
-          # canonical repo artifacts folder
-          DST="$WORKSPACE/artifacts/${{ matrix.platform.artifact_name }}-${{ github.ref_name }}"
-          mkdir -p "$DST"
-
-          # preferred path inside repo (common layout)
->>>>>>> 9268b6f6
           PREFERRED="$WORKSPACE/wichain-backend/src-tauri/target/release/bundle"
           if [ -d "$PREFERRED" ]; then
             BUNDLE="$PREFERRED"
           else
-<<<<<<< HEAD
             BUNDLE=$(find "$WORKSPACE" -type d -path "*/target/release/bundle" -print -quit || true)
           fi
 
@@ -143,43 +127,21 @@
             echo "No bundle directory found on Unix runner."
             echo "No bundle created on this runner at $(date)" > "$DST/_NO_BUNDLE_README.txt"
             echo "bundle_path=" >> "$GITHUB_OUTPUT"
-=======
-            # fallback: search for any target/release/bundle under workspace
-            BUNDLE=$(find "$WORKSPACE" -type d -path "*/target/release/bundle" -print -quit || true)
-          fi
-
-          if [ -z "$BUNDLE" ]; then
-            echo "No bundle directory found on Unix runner."
-            echo "Created placeholder README in $DST"
-            echo "No bundle created on this runner at $(date)" > "$DST/_NO_BUNDLE_README.txt"
-            echo "bundle_path=" >> $GITHUB_OUTPUT
->>>>>>> 9268b6f6
             exit 0
           fi
 
           echo "Found bundle at: $BUNDLE"
-<<<<<<< HEAD
           rsync -a "$BUNDLE"/ "$DST"/ || cp -a "$BUNDLE"/. "$DST"/
           echo "Copied files to $DST:"
           find "$DST" -maxdepth 4 -type f -print || true
           echo "bundle_path=$BUNDLE" >> "$GITHUB_OUTPUT"
 
-      # Collect bundles into canonical artifacts folder (Windows)
-=======
-          echo "Copying bundle contents to $DST"
-          rsync -a "$BUNDLE"/ "$DST"/ || cp -a "$BUNDLE"/. "$DST"/
-          echo "Copied files:"
-          find "$DST" -maxdepth 4 -type f -print || true
-          echo "bundle_path=$BUNDLE" >> $GITHUB_OUTPUT
-
->>>>>>> 9268b6f6
       - name: Collect build bundles (Windows)
         if: runner.os == 'Windows'
         id: collect_win
         shell: pwsh
         run: |
           $workspace = $env:GITHUB_WORKSPACE
-<<<<<<< HEAD
           $userPath = 'F:\Major_Project\wichain\artifacts'
           $dst = Join-Path $workspace "artifacts\${{ matrix.platform.artifact_name }}-${{ github.ref_name }}"
           New-Item -ItemType Directory -Force -Path $dst | Out-Null
@@ -211,78 +173,13 @@
 
           if ($bundle) { echo "bundle_path=$bundle" >> $env:GITHUB_OUTPUT } else { echo "bundle_path=" >> $env:GITHUB_OUTPUT }
 
-      - name: "Debug - list canonical artifacts folder"
+      - name: Debug list canonical artifacts folder
         shell: bash
         run: |
           WORKSPACE="${GITHUB_WORKSPACE:-/github/workspace}"
           echo "Top-level artifacts directory:"
           ls -la "$WORKSPACE/artifacts" || true
           echo "Platform artifacts directory (if present):"
-=======
-          # user-provided absolute path (Windows)
-          $userPath = 'F:\Major_Project\wichain\artifacts'
-          # canonical fallback inside workspace
-          $dst = Join-Path $workspace "artifacts\${{ matrix.platform.artifact_name }}-${{ github.ref_name }}"
-          New-Item -ItemType Directory -Force -Path $dst | Out-Null
-
-          if (Test-Path $userPath) {
-            Write-Host "Using user-provided artifacts path: $userPath"
-            $bundleCandidate = Join-Path $workspace "wichain-backend\src-tauri\target\release\bundle"
-            if (Test-Path $bundleCandidate) {
-              $bundle = $bundleCandidate
-            } else {
-              # search for any target\release\bundle in workspace
-              $found = Get-ChildItem -Path $workspace -Directory -Recurse -ErrorAction SilentlyContinue |
-                Where-Object { $_.FullName -like "*\target\release\bundle" } |
-                Select-Object -First 1
-              if ($found) { $bundle = $found.FullName } else { $bundle = $null }
-            }
-
-            if ($bundle) {
-              Write-Host "Found bundle at $bundle. Copying to $userPath"
-              New-Item -ItemType Directory -Force -Path $userPath | Out-Null
-              robocopy $bundle $userPath /E /NFL /NDL /NJH /NJS | Out-Null
-              # Also copy to workspace dst for uploader consistency
-              robocopy $bundle $dst /E /NFL /NDL /NJH /NJS | Out-Null
-              Write-Host "Copied files to both $userPath and $dst"
-            } else {
-              Write-Host "No bundle found. Creating placeholder README at $dst"
-              New-Item -ItemType Directory -Force -Path (Join-Path $dst "_NO_BUNDLE") | Out-Null
-              "No bundle created on this runner at $(Get-Date)" | Out-File -FilePath (Join-Path $dst "_NO_BUNDLE\README.txt") -Encoding UTF8
-            }
-          } else {
-            Write-Host "User-provided path $userPath does not exist on runner. Falling back to workspace artifacts."
-            $bundleCandidate = Join-Path $workspace "wichain-backend\src-tauri\target\release\bundle"
-            if (Test-Path $bundleCandidate) { $bundle = $bundleCandidate } else {
-              $found = Get-ChildItem -Path $workspace -Directory -Recurse -ErrorAction SilentlyContinue |
-                Where-Object { $_.FullName -like "*\target\release\bundle" } |
-                Select-Object -First 1
-              if ($found) { $bundle = $found.FullName } else { $bundle = $null }
-            }
-
-            if ($bundle) {
-              Write-Host "Found bundle at $bundle. Copying to $dst"
-              robocopy $bundle $dst /E /NFL /NDL /NJH /NJS | Out-Null
-              Write-Host "Copied files to $dst"
-            } else {
-              Write-Host "No bundle found. Creating placeholder README at $dst"
-              New-Item -ItemType Directory -Force -Path (Join-Path $dst "_NO_BUNDLE") | Out-Null
-              "No bundle created on this runner at $(Get-Date)" | Out-File -FilePath (Join-Path $dst "_NO_BUNDLE\README.txt") -Encoding UTF8
-            }
-          }
-
-          # expose dst path for debugging
-          Write-Host "artifact_dst=$dst" 
-          echo "bundle_path=$bundle" >> $env:GITHUB_OUTPUT
-
-      - name: Debug: list canonical artifacts folder
-        shell: bash
-        run: |
-          WORKSPACE="${GITHUB_WORKSPACE:-/github/workspace}"
-          echo "Listing top-level artifacts dir:"
-          ls -la "$WORKSPACE/artifacts" || true
-          echo "Listing our platform artifacts dir (if present):"
->>>>>>> 9268b6f6
           ls -la "$WORKSPACE/artifacts/${{ matrix.platform.artifact_name }}-${{ github.ref_name }}" || true
 
       - name: Upload canonical artifacts folder
@@ -309,7 +206,6 @@
           merge-multiple: true
 
       - name: Display downloaded files (debug)
-<<<<<<< HEAD
         run: |
           echo "=== Artifacts root ==="
           if [ -d artifacts ]; then
@@ -321,19 +217,6 @@
       - name: Verify artifacts exist (fail if none)
         shell: bash
         run: |
-=======
-        run: |
-          echo "=== Artifacts root ==="
-          if [ -d artifacts ]; then
-            ls -R artifacts || true
-          else
-            echo "artifacts/ not found"
-          fi
-
-      - name: Verify artifacts exist (fail if none)
-        shell: bash
-        run: |
->>>>>>> 9268b6f6
           if [ ! -d artifacts ] || [ "$(find artifacts -type f | wc -l)" -eq 0 ]; then
             echo "::error::No artifacts were downloaded. Aborting release to avoid empty release."
             exit 1
@@ -362,11 +245,5 @@
 
             ---
             Built with Tauri 2.8.0
-<<<<<<< HEAD
-=======
-          draft: false
-          prerelease: false
-          generate_release_notes: true
->>>>>>> 9268b6f6
         env:
           GITHUB_TOKEN: ${{ secrets.GITHUB_TOKEN }}