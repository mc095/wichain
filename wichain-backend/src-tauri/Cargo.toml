--- conflicted
+++ resolved
@@ -44,8 +44,4 @@
 chacha20poly1305 = "0.10.1"
 x25519-dalek = "2.0.1"
 aes-gcm = "0.10"
-<<<<<<< HEAD
-sha3 = "0.10"
-=======
-sha3 = "0.10"
->>>>>>> 3eec2655
+sha3 = "0.10"